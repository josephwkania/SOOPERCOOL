import yaml
import numpy as np
import os
from scipy.interpolate import interp1d
import soopercool.SO_Noise_Calculator_Public_v3_1_2 as noise_calc
import healpy as hp
import matplotlib.pyplot as plt
from matplotlib import cm
import sacc
import camb


def get_coupled_pseudo_cls(fields1, fields2, nmt_binning):
    """
    Compute the binned coupled pseudo-C_ell estimates from two
    (spin-0 or spin-2) NaMaster fields and a multipole binning scheme.
    Parameters
    ----------
    fields1, fields2 : NmtField
        Spin-0 or spin-2 fields to correlate.
    nmt_binning : NmtBin
        Multipole binning scheme.
    """
    import pymaster as nmt
    spins = list(fields1.keys())

    pcls = {}
    for spin1 in spins:
        for spin2 in spins:

            f1 = fields1[spin1]
            f2 = fields2[spin2]

            coupled_cell = nmt.compute_coupled_cell(f1, f2)
            coupled_cell = coupled_cell[:, :nmt_binning.lmax+1]

            pcls[f"{spin1}x{spin2}"] = nmt_binning.bin_cell(coupled_cell)
    return pcls


def get_pcls(man, fnames, names, fname_out, mask, binning, winv=None):
    """
    man -> pipeline manager
    fnames -> files with input maps
    names -> map names
    fname_out -> output file name
    mask -> mask
    binning -> binning scheme to use
    winv -> inverse binned MCM (optional)
    """
    import pymaster as nmt

    if winv is not None:
        nbpw = binning.get_n_bands()
        if winv.shape != (4, nbpw, 4, nbpw):
            raise ValueError("Incompatible binning scheme and "
                             "binned MCM.")
        winv = winv.reshape([4*nbpw, 4*nbpw])

    # Read maps
    fields = []
    for fname in fnames:
        mpQ, mpU = hp.read_map(fname, field=[0, 1])
        f = nmt.NmtField(mask, [mpQ, mpU])
        fields.append(f)
    nmaps = len(fields)

    # Compute pseudo-C_\ell
    cls = []
    for icl, i, j in man.cl_pair_iter(nmaps):
        f1 = fields[i]
        f2 = fields[j]
        pcl = binning.bin_cell(nmt.compute_coupled_cell(f1, f2))
        if winv is not None:
            pcl = np.dot(winv, pcl.flatten()).reshape([4, nbpw])
        cls.append(pcl)

    # Save to sacc
    leff = binning.get_effective_ells()
    s = sacc.Sacc()
    for n in names:
        s.add_tracer('Misc', n)
    for icl, i, j in man.cl_pair_iter(nmaps):
        s.add_ell_cl('cl_ee', names[i], names[j], leff, cls[icl][0])
        s.add_ell_cl('cl_eb', names[i], names[j], leff, cls[icl][1])
        if i != j:
            s.add_ell_cl('cl_be', names[i], names[j], leff, cls[icl][2])
        s.add_ell_cl('cl_bb', names[i], names[j], leff, cls[icl][3])
    s.save_fits(fname_out, overwrite=True)


def get_theory_cls(cosmo_params, lmax, lmin=0):
    """
    """
    params = camb.set_params(**cosmo_params)
    results = camb.get_results(params)
    powers = results.get_cmb_power_spectra(params, CMB_unit='muK', raw_cl=True)
    lth = np.arange(lmin, lmax+1)

    cl_th = {
        "TT": powers["total"][:, 0][lmin:lmax+1],
        "EE": powers["total"][:, 1][lmin:lmax+1],
        "TE": powers["total"][:, 3][lmin:lmax+1],
        "BB": powers["total"][:, 2][lmin:lmax+1]
    }
    for spec in ["EB", "TB"]:
        cl_th[spec] = np.zeros_like(lth)

    return lth, cl_th


def generate_noise_map_white(nside, noise_rms_muKarcmin, ncomp=3):
    """
    """
    size = 12 * nside**2

    pixel_area_deg = hp.nside2pixarea(nside, degrees=True)
    pixel_area_arcmin = 60**2 * pixel_area_deg

    noise_rms_muK_T = noise_rms_muKarcmin / np.sqrt(pixel_area_arcmin)

    out_map = np.zeros((ncomp, size))
    out_map[0, :] = np.random.randn(size) * noise_rms_muK_T

    if ncomp == 3:
        noise_rms_muK_P = np.sqrt(2) * noise_rms_muK_T
        out_map[1, :] = np.random.randn(size) * noise_rms_muK_P
        out_map[2, :] = np.random.randn(size) * noise_rms_muK_P
        return out_map
    return out_map


def get_noise_cls(meta, lmax, lmin=0, fsky=0.1,
                  is_beam_deconvolved=False):
    """
    Load polarization noise from SO SAT noise model.
    Assume polarization noise is half of that.
    """
<<<<<<< HEAD
    # Load noise curves
    noise_model = noise_calc.SOSatV3point1(
        sensitivity_mode=sensitivity_mode,
        N_tubes=[1., 1., 1.]
=======
    oof_dict = {"pessimistic": 0, "optimistic": 1}

    noise_model = noise_calc.SOSatV3point1(
        survey_years=meta.noise["survey_years"],
        sensitivity_mode=meta.noise["sensitivity_mode"],
        one_over_f_mode=oof_dict[meta.noise["one_over_f_mode"]]
>>>>>>> f4c3a439
    )
    lth, _, nlth_P = noise_model.get_noise_curves(
        fsky,
        lmax + 1,
        delta_ell=1,
        deconv_beam=is_beam_deconvolved
    )
    lth = np.concatenate(([0, 1], lth))[lmin:]
    nlth_P = np.array(
        [np.concatenate(([0, 0], nl))[lmin:] for nl in nlth_P]
    )

    # Attention: at the moment, the noise model's frequencies must match
    # soopercool's frequency tags.
    freq_tags = [int(f) for f in noise_model.get_bands()]
    nl_all_frequencies = {}
    for i_f, freq_tag in enumerate(freq_tags):
        nl_th_dict = {pq: nlth_P[i_f]
                      for pq in ["EE", "EB", "BE", "BB"]}
        nl_th_dict["TT"] = 0.5*nlth_P[i_f]
        nl_th_dict["TE"] = 0.*nlth_P[i_f]
        nl_th_dict["TB"] = 0.*nlth_P[i_f]
        nl_all_frequencies[freq_tag] = nl_th_dict

    nl_th = {}
    for map_set in meta.map_sets_list:
        freq_tag = meta.freq_tag_from_map_set(map_set)
        if freq_tag in freq_tags:
            nl_th[map_set] = nl_all_frequencies[freq_tag]

    return lth, nl_th


def generate_noise_map(nl_T, nl_P, hitmap, n_splits, is_anisotropic=True):
    """
    """
    # healpix ordering ["TT", "EE", "BB", "TE"]
    noise_mat = np.array([nl_T, nl_P, nl_P, np.zeros_like(nl_P)])
    # Normalize the noise
    noise_mat *= n_splits

    noise_map = hp.synfast(noise_mat, hp.get_nside(hitmap), pol=True, new=True)

    if is_anisotropic:
        # Weight with hitmap
        noise_map[:, hitmap != 0] /= np.sqrt(hitmap[hitmap != 0] / np.max(hitmap)) # noqa

    return noise_map


def random_src_mask(mask, nsrcs, mask_radius_arcmin):
    """
    pspy.so_map
    """
    ps_mask = mask.copy()
    src_ids = np.random.choice(np.where(mask == 1)[0], nsrcs)
    for src_id in src_ids:
        vec = hp.pix2vec(hp.get_nside(mask), src_id)
        disc = hp.query_disc(hp.get_nside(mask), vec,
                             np.deg2rad(mask_radius_arcmin / 60))
        ps_mask[disc] = 0
    return ps_mask


def get_beam_windows(meta, plot=False, beam_floor=1.e-2):
    """
    Compute and save dictionary with beam window functions for each map set.
    """
    oof_dict = {"pessimistic": 0, "optimistic": 1}

    noise_model = noise_calc.SOSatV3point1(
        survey_years=meta.noise["survey_years"],
        sensitivity_mode=meta.noise["sensitivity_mode"],
        one_over_f_mode=oof_dict[meta.noise["one_over_f_mode"]]
    )

    lth = np.arange(3*meta.nside)
    beam_arcmin = {int(freq_band): beam_arcmin
                   for freq_band, beam_arcmin in zip(noise_model.get_bands(),
                                                     noise_model.get_beams())}
    beams_dict = {}
    for map_set in meta.map_sets_list:
        freq_tag = meta.freq_tag_from_map_set(map_set)
        beams_dict[map_set] = beam_gaussian(lth, beam_arcmin[freq_tag])
        file_root = meta.file_root_from_map_set(map_set)

        if not os.path.exists(file_root):
            np.savetxt(f"{meta.beam_directory}/beam_{file_root}.dat",
                       np.transpose([lth, beams_dict[map_set]]))
        if plot:
            plt.plot(lth, beams_dict[map_set], label=map_set)
    if plot:
        plt.yscale("log")
        plt.legend()
        plt.savefig(f"{meta.beam_directory}/beams.png")


def beam_gaussian(ll, fwhm_amin):
    """
    Returns the SHT of a Gaussian beam.
    Args:
        l (float or array): multipoles.
        fwhm_amin (float): full-widht half-max in arcmins.
    Returns:
        float or array: beam sampled at `l`.
    """
    sigma_rad = np.radians(fwhm_amin / 2.355 / 60)
    return np.exp(-0.5 * ll * (ll + 1) * sigma_rad**2)


def beam_hpix(ll, nside):
    """
    Returns the SHT of the beam associated with a HEALPix
    pixel size.
    Args:
        l (float or array): multipoles.
        nside (int): HEALPix resolution parameter.
    Returns:
        float or array: beam sampled at `l`.
    """
    fwhm_hp_amin = 60 * 41.7 / nside
    return beam_gaussian(ll, fwhm_hp_amin)


def create_binning(nside, delta_ell):
    """
    """
    bin_low = np.arange(0, 3*nside, delta_ell)
    bin_high = bin_low + delta_ell - 1
    bin_high[-1] = 3*nside - 1
    bin_center = (bin_low + bin_high) / 2

    return bin_low, bin_high, bin_center


def power_law_cl(ell, amp, delta_ell, power_law_index):
    """
    """
    pl_ps = {}
    for spec in ["TT", "TE", "TB", "EE", "EB", "BB"]:
        if isinstance(amp, dict):
            A = amp[spec]
        else:
            A = amp
        # A is power spectrum amplitude at pivot ell == 1 - delta_ell
        pl_ps[spec] = A / (ell + delta_ell) ** power_law_index

    return pl_ps


def m_filter_map(map, map_file, mask, m_cut):
    """
    Applies the m-cut mock filter to a given map with a given sky mask.

    Parameters
    ----------
    map : array-like
        Healpix TQU map to be filtered.
    map_file : str
        File path of the unfiltered map.
    mask : array-like
        Healpix map storing the sky mask.
    m_cut : int
        Maximum nonzero m-degree of the multipole expansion. All higher
        degrees are set to zero.
    """

    map_masked = map * mask
    nside = hp.get_nside(map)
    lmax = 3 * nside - 1

    alms = hp.map2alm(map_masked, lmax=lmax)

    n_modes_to_filter = (m_cut + 1) * (lmax + 1) - ((m_cut + 1) * m_cut) // 2
    alms[:, :n_modes_to_filter] = 0.

    filtered_map = hp.alm2map(alms, nside=nside, lmax=lmax)

    hp.write_map(map_file.replace('.fits', '_filtered.fits'),
                 filtered_map, overwrite=True,
                 dtype=np.float32)


def toast_filter_map(map, map_file, mask,
                     schedule, thinfp, instrument, band, group_size, nside):
    """
    Applies the TOAST filter to a given map.

    Parameters
    ----------
    map : array-like (unused)
        This is an unused argument included for compatibility with other
        filters. TOAST won't read the map itself.
    map_file : str
        File path of the unfiltered map.
    mask : array-like (unused)
        This is an unused argument included for compatibility with other
        filters. TOAST won't read the mask itself.
    schedule : str
        Text file path with the TOAST schedule.
    thinfp : int
        Thinning factor of the number of detectors used in the TOAST
        focalplane.
    instrument : str
        Name of the instrument simulated by TOAST.
    band : str
        Name of the frequency band simulated by TOAST.
    group_size : int
        Group size used for parallelizing filtering with TOAST.
    nside : int
        Healpix Nside parameter of the filtered map.
    """
    import toast
    import sotodlib.toast as sotoast
    from astropy import units as u
    from .toast_utils import (
        apply_scanning, apply_det_pointing_radec, apply_pixels_radec,
        apply_weights_radec, apply_noise_model, apply_scan_map, create_binner,
        apply_demodulation, make_filterbin
    )
    from types import SimpleNamespace
    import toast.mpi

    del map, mask  # delete unused arguments

    comm, procs, rank = toast.mpi.get_world()

    output_dir = map_file.replace('.fits', '/')
    os.makedirs(output_dir, exist_ok=True)

    # Initialize schedule
    schedule_ = toast.schedule.GroundSchedule()

    if not os.path.exists(schedule):
        raise FileNotFoundError(f"The corresponding schedule file {schedule} "
                                "is not stored.")

    # Read schedule
    print('Read schedule')
    schedule_.read(schedule)

    # Setup focal plane
    print('Initialize focal plane and telescope')
    focalplane = sotoast.SOFocalplane(hwfile=None,
                                      telescope=instrument,
                                      sample_rate=40 * u.Hz,
                                      bands=band,
                                      wafer_slots='w25',
                                      tube_slots=None,
                                      thinfp=thinfp,
                                      comm=comm)

    # Setup telescope
    telescope = toast.Telescope(
        name=instrument,
        focalplane=focalplane,
        site=toast.GroundSite("Atacama", schedule_.site_lat,
                              schedule_.site_lon, schedule_.site_alt)
    )

    # Setup toast communicator
    runargs = SimpleNamespace(node_mem=None,
                              group_size=group_size)  # Note the underscore
    group_size = toast.job_group_size(
        comm,
        runargs,
        schedule=schedule_,
        focalplane=focalplane,
    )
    toast_comm = toast.Comm(world=comm,
                            groupsize=group_size)  # Note no underscore

    # Create data object
    data = toast.Data(comm=toast_comm)

    # Apply filters
    print('Apply filters')
    _, sim_gnd = apply_scanning(data, telescope, schedule_)
    data, det_pointing_radec = apply_det_pointing_radec(data, sim_gnd)
    data, pixels_radec = apply_pixels_radec(data, det_pointing_radec, nside)
    data, weights_radec = apply_weights_radec(data, det_pointing_radec)
    data, noise_model = apply_noise_model(data)

    # Scan map
    print('Scan input map')
    data, scan_map = apply_scan_map(data, map_file, pixels_radec,
                                    weights_radec)

    # Create the binner
    binner = create_binner(pixels_radec, det_pointing_radec)

    # Demodulate
    data, weights_radec = apply_demodulation(data, weights_radec, sim_gnd,
                                             binner)

    # Map filterbin
    make_filterbin(data, binner, output_dir)

    if rank == 0:
        # Only one rank can do this
        # Unify name conventions
        if os.path.isfile(output_dir + 'FilterBin_unfiltered_map.fits'):
            # only for TOAST versions < 3.0.0a20
            os.remove(output_dir + 'FilterBin_unfiltered_map.fits')
        os.rename(output_dir + 'FilterBin_filtered_map.fits',
                  output_dir[:-1] + '_filtered.fits')
        if os.path.isdir(output_dir):
            os.rmdir(output_dir)


def get_split_pairs_from_coadd_ps_name(map_set1, map_set2,
                                       all_splits_ps_names,
                                       cross_splits_ps_names,
                                       auto_splits_ps_names):
    """
    """
    split_pairs_list = {
        "auto": [],
        "cross": []
    }
    for split_ms1, split_ms2 in all_splits_ps_names:
        if (not (split_ms1.startswith(map_set1) and
                 split_ms2.startswith(map_set2))):
            continue

        if (split_ms1, split_ms2) in cross_splits_ps_names:
            split_pairs_list["cross"].append((split_ms1, split_ms2))
        elif (split_ms1, split_ms2) in auto_splits_ps_names:
            split_pairs_list["auto"].append((split_ms1, split_ms2))

    return split_pairs_list


def plot_map(map, fname, vrange_T=300, vrange_P=10, title=None, TQU=True):
    fields = "TQU" if TQU else "QU"
    for i, m in enumerate(fields):
        vrange = vrange_T if m == "T" else vrange_P
        plt.figure(figsize=(16, 9))
        hp.mollview(map[i], title=f"{title}_{m}", unit=r'$\mu$K$_{\rm CMB}$',
                    cmap=cm.coolwarm, min=-vrange, max=vrange)
        hp.graticule()
        plt.savefig(f"{fname}_{m}.png", bbox_inches="tight")


def generate_simulated_maps(meta, id_sim, cl_type, alms_T, alms_E, alms_B,
                            make_plots=False):
    if cl_type == "tf_est":
        for case in ["pureE", "pureB"]:
            if case == "pureE":
                sim = hp.alm2map([alms_T, alms_E, alms_B*0.],
                                 meta.nside, lmax=3*meta.nside - 1)
            elif case == "pureB":
                sim = hp.alm2map([alms_T, alms_E*0., alms_B],
                                 meta.nside, lmax=3*meta.nside - 1)
            map_file = meta.get_map_filename_transfer2(
                id_sim, cl_type, pure_type=case
            )
            hp.write_map(map_file, sim, overwrite=True, dtype=np.float32)

            if make_plots:
                fname = map_file.replace('.fits', '')
                title = map_file.split('/')[-1].replace('.fits', '')
                amp = meta.power_law_pars_tf_est['amp']
                delta_ell = meta.power_law_pars_tf_est['delta_ell']
                pl_index = meta.power_law_pars_tf_est['power_law_index']
                ell0 = 0 if pl_index > 0 else 2 * meta.nside
                var = amp / (ell0 + delta_ell)**pl_index
                plot_map(sim, fname, vrange_T=10*var**0.5,
                         vrange_P=10*var**0.5, title=title,
                         TQU=True)

    else:
        sim = hp.alm2map([alms_T, alms_E, alms_B],
                         meta.nside, lmax=3*meta.nside - 1)
        if not meta.validate_beam:
            map_file = meta.get_map_filename_transfer2(id_sim, cl_type)
            hp.write_map(map_file, sim, overwrite=True, dtype=np.float32)
        else:
            for map_set in meta.map_sets_list:
                _, beam = meta.read_beam(map_set)
                sim_beamed = hp.sphtfunc.smoothing(sim, beam_window=beam)
                map_file = meta.get_map_filename_transfer2(id_sim, cl_type,
                                                           map_set=map_set)
                hp.write_map(map_file, sim_beamed, overwrite=True,
                             dtype=np.float32)

            if make_plots:
                fname = map_file.replace('.fits', '')
                title = map_file.split('/')[-1].replace('.fits', '')
                if cl_type == "tf_val":
                    amp_T = meta.power_law_pars_tf_val['amp']['TT']
                    amp_E = meta.power_law_pars_tf_val['amp']['EE']
                    delta_ell = meta.power_law_pars_tf_val['delta_ell']
                    pl_index = meta.power_law_pars_tf_val['power_law_index']
                    ell0 = 0 if pl_index > 0 else 2 * meta.nside
                    var_T = amp_T / (ell0 + delta_ell)**pl_index
                    var_P = amp_E / (ell0 + delta_ell)**pl_index
                    plot_map(sim, fname, vrange_T=100*var_T**0.5,
                             vrange_P=100*var_P**0.5,
                             title=title, TQU=True)
                elif cl_type == "cosmo":
                    plot_map(sim, fname, title=title, TQU=True)


def bin_validation_power_spectra(cls_dict, nmt_binning,
                                 bandpower_window_function):
    """
    Bin multipoles of transfer function validation power spectra into
    binned bandpowers.
    """
    nl = nmt_binning.lmax + 1
    cls_binned_dict = {}

    for spin_comb in ["spin0xspin0", "spin0xspin2", "spin2xspin2"]:
        bpw_mat = bandpower_window_function[f"bp_win_{spin_comb}"]

        for val_type in ["tf_val", "cosmo"]:
            if spin_comb == "spin0xspin0":
                cls_vec = np.array([cls_dict[val_type]["TT"][:nl]])
                cls_vec = cls_vec.reshape(1, nl)
            elif spin_comb == "spin0xspin2":
                cls_vec = np.array([cls_dict[val_type]["TE"][:nl],
                                    cls_dict[val_type]["TB"][:nl]])
            elif spin_comb == "spin2xspin2":
                cls_vec = np.array([cls_dict[val_type]["EE"][:nl],
                                    cls_dict[val_type]["EB"][:nl],
                                    cls_dict[val_type]["EB"][:nl],
                                    cls_dict[val_type]["BB"][:nl]])

            cls_vec_binned = np.einsum("ijkl,kl", bpw_mat, cls_vec)

            if spin_comb == "spin0xspin0":
                cls_binned_dict[val_type, "TT"] = cls_vec_binned[0]
            elif spin_comb == "spin0xspin2":
                cls_binned_dict[val_type, "TE"] = cls_vec_binned[0]
                cls_binned_dict[val_type, "TB"] = cls_vec_binned[1]
            elif spin_comb == "spin2xspin2":
                cls_binned_dict[val_type, "EE"] = cls_vec_binned[0]
                cls_binned_dict[val_type, "EB"] = cls_vec_binned[1]
                cls_binned_dict[val_type, "BE"] = cls_vec_binned[2]
                cls_binned_dict[val_type, "BB"] = cls_vec_binned[3]

    return cls_binned_dict


def plot_transfer_function(meta, tf_dict):
    """
    Plot the transfer function given an input dictionary.
    """
    nmt_binning = meta.read_nmt_binning()
    lb = nmt_binning.get_effective_ells()

    fields = ["TT", "TE", "TB", "EE", "EB", "BE", "BB"]
    plt.figure(figsize=(20, 20))
    grid = plt.GridSpec(7, 7, hspace=0.3, wspace=0.3)

    for id1, f1 in enumerate(fields):
        for id2, f2 in enumerate(fields):
            ax = plt.subplot(grid[id1, id2])

            if f1 == "TT" and f2 != "TT":
                ax.axis("off")
                continue
            if f1 in ["TE", "TB"] and f2 not in ["TE", "TB"]:
                ax.axis("off")
                continue
            if f1 in ["EE", "EB", "BE", "BB"] \
                    and f2 not in ["EE", "EB", "BE", "BB"]:
                ax.axis("off")
                continue

            ax.set_title(f"{f1} $\\rightarrow$ {f2}", fontsize=14)

            ax.errorbar(
                lb, tf_dict[f1, f2], tf_dict[f1, f2, "std"],
                marker=".", markerfacecolor="white",
                color="navy")

            if not ([id1, id2] in [[0, 0], [2, 1],
                                   [2, 2], [6, 3],
                                   [6, 4], [6, 5],
                                   [6, 6]]):
                ax.set_xticks([])
            else:
                ax.set_xlabel(r"$\ell$", fontsize=14)

            if f1 == f2:
                ax.axhline(1., color="k", ls="--")
            else:
                ax.axhline(0, color="k", ls="--")

            ax.set_xlim(meta.lmin, meta.lmax)

    plot_dir = meta.plot_dir_from_output_dir(meta.coupling_directory)
    plt.savefig(f"{plot_dir}/transfer.pdf", bbox_inches="tight")


def plot_transfer_validation(meta, map_set_1, map_set_2,
                             cls_theory, cls_theory_binned,
                             cls_mean_dict, cls_std_dict):
    """
    Plot the transfer function validation power spectra and save to disk.
    """
    nmt_binning = meta.read_nmt_binning()
    lb = nmt_binning.get_effective_ells()

    for val_type in ["tf_val", "cosmo"]:
        plt.figure(figsize=(16, 16))
        grid = plt.GridSpec(9, 3, hspace=0.3, wspace=0.3)

        for id1, id2 in [(i, j) for i in range(3) for j in range(3)]:
            f1, f2 = "TEB"[id1], "TEB"[id2]
            spec = f2 + f1 if id1 > id2 else f1 + f2

            main = plt.subplot(grid[3*id1:3*(id1+1)-1, id2])
            sub = plt.subplot(grid[3*(id1+1)-1, id2])

            # Plot theory
            ell = cls_theory[val_type]["l"]
            rescaling = 1 if val_type == "tf_val" \
                else ell * (ell + 1) / (2*np.pi)
            main.plot(ell, rescaling*cls_theory[val_type][spec], color="k")

            offset = 0.5
            rescaling = 1 if val_type == "tf_val" else lb*(lb + 1) / (2*np.pi)

            # Plot filtered & unfiltered (decoupled)
            if not meta.validate_beam:
                main.errorbar(
                    lb - offset, rescaling*cls_mean_dict[val_type,
                                                         "unfiltered",
                                                         spec],
                    rescaling*cls_std_dict[val_type, "unfiltered", spec],
                    color="navy", marker=".", markerfacecolor="white",
                    label=r"Unfiltered decoupled $C_\ell$", ls="None"
                )
            main.errorbar(
                lb + offset, rescaling*cls_mean_dict[val_type,
                                                     "filtered",
                                                     spec],
                rescaling*cls_std_dict[val_type, "filtered", spec],
                color="darkorange", marker=".", markerfacecolor="white",
                label=r"Filtered decoupled $C_\ell$", ls="None"
            )

            if f1 == f2:
                main.set_yscale("log")

            # Plot residuals
            sub.axhspan(-2, 2, color="gray", alpha=0.2)
            sub.axhspan(-1, 1, color="gray", alpha=0.7)
            sub.axhline(0, color="k")

            if not meta.validate_beam:
                residual_unfiltered = (
                    (cls_mean_dict[val_type, "unfiltered", spec]
                     - cls_theory_binned[val_type, spec])
                    / cls_std_dict[val_type, "unfiltered", spec]
                )
                sub.plot(
                    lb - offset,
                    residual_unfiltered * np.sqrt(meta.tf_est_num_sims),
                    color="navy", marker=".", markerfacecolor="white",
                    ls="None"
                )
            residual_filtered = (
                (cls_mean_dict[val_type, "filtered", spec]
                 - cls_theory_binned[val_type, spec])
                / cls_std_dict[val_type, "filtered", spec]
            )
            sub.plot(lb + offset,
                     residual_filtered * np.sqrt(meta.tf_est_num_sims),
                     color="darkorange", marker=".",
                     markerfacecolor="white", ls="None")

            # Multipole range
            main.set_xlim(2, meta.lmax)
            sub.set_xlim(*main.get_xlim())

            # Suplot y range
            sub.set_ylim((-5., 5.))

            # Cosmetix
            main.set_title(f1+f2, fontsize=14)
            if spec == "TT":
                main.legend(fontsize=13)
            main.set_xticklabels([])
            if id1 != 2:
                sub.set_xticklabels([])
            else:
                sub.set_xlabel(r"$\ell$", fontsize=13)

            if id2 == 0:
                if isinstance(rescaling, float):
                    main.set_ylabel(r"$C_\ell$", fontsize=13)
                else:
                    main.set_ylabel(r"$\ell(\ell+1)C_\ell/2\pi$",
                                    fontsize=13)
                sub.set_ylabel(r"$\Delta C_\ell / (\sigma/\sqrt{N_\mathrm{sims}})$",  # noqa
                               fontsize=13)

        plot_dir = meta.plot_dir_from_output_dir(meta.coupling_directory)
        plot_suffix = (f"__{map_set_1}_{map_set_2}" if meta.validate_beam
                       else "")
        plt.savefig(f"{plot_dir}/decoupled_{val_type}{plot_suffix}.pdf",
                    bbox_inches="tight")


class PipelineManager(object):
    def __init__(self, fname_config):
        with open(fname_config) as f:
            self.config = yaml.load(f, Loader=yaml.FullLoader)
        self.nside = self.config['nside']
        self.fname_mask = self.config['mask']
        self.fname_binary_mask = self.config['binary_mask']
        self.bpw_edges = None
        self.pl_names = np.loadtxt(self.config['pl_sims'], dtype=str)
        self.val_names = np.loadtxt(self.config['val_sims'], dtype=str)
        self.pl_input_dir = self.config['pl_sims_dir']
        self.val_input_dir = self.config['val_sims_dir']
        self._get_cls_PL()
        self._get_cls_val()

        self.stname_mcm = 'mcm'
        self.stname_filtpl = 'filter_PL'
        self.stname_pclpl_in = 'pcl_PL_in'
        self.stname_pclpl_filt = 'pcl_PL_filt'
        self.stname_filtval = 'filter_val'
        self.stname_pclval_in = 'pcl_val_in'
        self.stname_pclval_filt = 'pcl_val_filt'
        self.stname_clval = 'cl_val'
        self.stname_transfer = 'transfer'

    def get_filename(self, product, out_base_dir, simname=None):
        if product == 'mcm':  # NaMaster's MCM
            fname = os.path.join(out_base_dir, '..',
                                 self.stname_mcm, 'mcm.npz')
        if product == 'mcm_plots':  # NaMaster's MCM plots dir
            fname = os.path.join(out_base_dir, '..',
                                 self.stname_mcm)
        if product == 'pl_sim_input':  # Input PL sims
            fname = os.path.join(self.pl_input_dir,
                                 simname+'.fits')
        if product == 'pl_sim_filtered':  # Filtered PL sims
            fname = os.path.join(
                out_base_dir, '..', self.stname_filtpl,
                simname+'.fits')
        if product == 'pcl_pl_sim_input':  # PCL of input PL sims
            fname = os.path.join(
                out_base_dir, '..', self.stname_pclpl_in,
                simname+'_pcl_in.fits')
        if product == 'pcl_pl_sim_filtered':  # PCL of filtered PL sims
            fname = os.path.join(
                out_base_dir, '..', self.stname_pclpl_filt,
                simname+'_pcl_filt.fits')
        if product == 'val_sim_input':  # Input validation sims
            fname = os.path.join(self.val_input_dir,
                                 simname+'.fits')
        if product == 'val_sim_filtered':  # Filtered validation sims
            fname = os.path.join(
                out_base_dir, '..', self.stname_filtval,
                simname+'.fits')
        if product == 'pcl_val_sim_input':  # PCL of input validations sims
            fname = os.path.join(
                out_base_dir, '..', self.stname_pclval_in,
                simname+'_pcl_in.fits')
        if product == 'pcl_val_sim_filtered':
            # PCL of filtered validation sims
            fname = os.path.join(
                out_base_dir, '..', self.stname_pclval_filt,
                simname+'_pcl_filt.fits')
        if product == 'cl_val_sim':  # CL of filtered validation sims
            fname = os.path.join(
                out_base_dir, '..', self.stname_clval,
                simname+'_cl.fits')
        if product == 'transfer_function':
            fname = os.path.join(
                out_base_dir, '..', self.stname_transfer, 'transfer.npz')
        return fname

    def _get_cls_PL(self):
        d = np.load(self.config['cl_PL'])
        lin = d['ls']
        ls = np.arange(3*self.nside)
        self.cls_PL = []
        for kind in ['EE', 'EB', 'BE', 'BB']:
            cli = interp1d(lin, d[f'cl{kind}'], bounds_error=False,
                           fill_value=0)
            self.cls_PL.append(cli(ls))
        self.cls_PL = np.array(self.cls_PL)

    def _get_cls_val(self):
        d = np.load(self.config['cl_val'])
        lin = d['ls']
        ls = np.arange(3*self.nside)
        self.cls_val = []
        for kind in ['EE', 'EB', 'BE', 'BB']:
            cli = interp1d(lin, d[f'cl{kind}'], bounds_error=False,
                           fill_value=0)
            self.cls_val.append(cli(ls))
        self.cls_val = np.array(self.cls_val)

    def get_bpw_edges(self):
        if self.bpw_edges is None:
            self.bpw_edges = np.load(self.config['bpw_edges'])['bpw_edges']
        return self.bpw_edges

    def get_nmt_bins(self):
        import pymaster as nmt
        bpw_edges = self.get_bpw_edges()
        b = nmt.NmtBin.from_edges(bpw_edges[:-1], bpw_edges[1:])
        return b

    def cl_pair_iter(self, nmaps):
        icl = 0
        for i in range(nmaps):
            for j in range(i, nmaps):
                yield icl, i, j
                icl += 1

    def val_sim_names(self, sim0, nsims, output_dir, which='input'):
        if nsims == -1:
            names = self.val_names[sim0:]
        else:
            names = self.val_names[sim0:sim0+nsims]
        fnames = []
        for n in names:
            if which == 'names':
                fn = n
            elif which == 'input':
                fn = self.get_filename('val_sim_input',
                                       output_dir, n)
            elif which in ['filtered', 'decoupled']:
                fn = self.get_filename('val_sim_filtered',
                                       output_dir, n)
            elif which == 'input_Cl':
                fn = self.get_filename("pcl_val_sim_input",
                                       output_dir, n)
            elif which == 'filtered_Cl':
                fn = self.get_filename("pcl_val_sim_filtered",
                                       output_dir, n)
            elif which == 'decoupled_Cl':
                fn = self.get_filename("cl_val_sim",
                                       output_dir, n)
            else:
                raise ValueError(f"Unknown kind {which}")
            fnames.append(fn)
        return fnames

    def pl_sim_names_EandB(self, sim0, nsims, output_dir, which):
        return self.pl_sim_names(sim0, nsims, output_dir,
                                 which=which, EandB=True)

    def pl_sim_names(self, sim0, nsims, output_dir, which='input',
                     EandB=False):
        if nsims == -1:
            names = self.pl_names[sim0:]
        else:
            names = self.pl_names[sim0:sim0+nsims]
        fnames = []
        for n in names:
            if which == 'names':
                fE = n+'_E'
                fB = n+'_B'
                if EandB:
                    fnames.append([fE, fB])
                else:
                    fnames.append(fE)
                    fnames.append(fB)
            elif which == 'input':
                fE = self.get_filename('pl_sim_input',
                                       output_dir, n+'_E')
                fB = self.get_filename('pl_sim_input',
                                       output_dir, n+'_B')
                if EandB:
                    fnames.append([fE, fB])
                else:
                    fnames.append(fE)
                    fnames.append(fB)
            elif which == 'filtered':
                fE = self.get_filename('pl_sim_filtered',
                                       output_dir, n+'_E')
                fB = self.get_filename('pl_sim_filtered',
                                       output_dir, n+'_B')
                if EandB:
                    fnames.append([fE, fB])
                else:
                    fnames.append(fE)
                    fnames.append(fB)
            elif which == 'input_Cl':
                fn = self.get_filename('pcl_pl_sim_input', output_dir, n)
                fnames.append(fn)
            elif which == 'filtered_Cl':
                fn = self.get_filename('pcl_pl_sim_filtered', output_dir, n)
                fnames.append(fn)
            else:
                raise ValueError(f"Unknown kind {which}")
        return fnames


def get_binary_mask_from_nhits(nhits_map, nside, zero_threshold=1e-3):
    """
    Make binary mask by smoothing, normalizing and thresholding nhits map.
    """
    nhits_smoothed = hp.smoothing(
        hp.ud_grade(nhits_map, nside, power=-2, dtype=np.float64),
        fwhm=np.pi/180)
    nhits_smoothed[nhits_smoothed < 0] = 0
    nhits_smoothed /= np.amax(nhits_smoothed)
    binary_mask = np.zeros_like(nhits_smoothed)
    binary_mask[nhits_smoothed > zero_threshold] = 1

    return binary_mask


def get_apodized_mask_from_nhits(nhits_map, nside,
                                 galactic_mask=None,
                                 point_source_mask=None,
                                 zero_threshold=1e-3,
                                 apod_radius=10.,
                                 apod_radius_point_source=4.,
                                 apod_type="C1"):
    """
    Produce an appropriately apodized mask from an nhits map as used in
    the BB pipeline paper (https://arxiv.org/abs/2302.04276).

    Procedure:
    * Make binary mask by smoothing, normalizing and thresholding nhits map
    * (optional) multiply binary mask by galactic mask
    * Apodize (binary * galactic)
    * (optional) multiply (binary * galactic) with point source mask
    * (optional) apodize (binary * galactic * point source)
    * Multiply everything by (smoothed) nhits map
    """
    import pymaster as nmt

    # Smooth and normalize hits map
    nhits_map = hp.smoothing(
        hp.ud_grade(nhits_map, nside, power=-2, dtype=np.float64),
        fwhm=np.pi/180)
    nhits_map /= np.amax(nhits_map)

    # Get binary mask
    binary_mask = get_binary_mask_from_nhits(nhits_map, nside, zero_threshold)

    # Multiply by Galactic mask
    if galactic_mask is not None:
        binary_mask *= hp.ud_grade(galactic_mask, nside)

    # Apodize the binary mask
    binary_mask = nmt.mask_apodization(binary_mask, apod_radius,
                                       apotype=apod_type)

    # Multiply with point source mask
    if point_source_mask is not None:
        binary_mask *= hp.ud_grade(point_source_mask, nside)
        binary_mask = nmt.mask_apodization(binary_mask,
                                           apod_radius_point_source,
                                           apotype=apod_type)

    return nhits_map * binary_mask


def get_spin_derivatives(map):
    """
    First and second spin derivatives of a given spin-0 map.
    """
    nside = hp.npix2nside(np.shape(map)[-1])
    ell = np.arange(3*nside)
    alpha1i = np.sqrt(ell*(ell + 1.))
    alpha2i = np.sqrt((ell - 1.)*ell*(ell + 1.)*(ell + 2.))
    first = hp.alm2map(hp.almxfl(hp.map2alm(map), alpha1i), nside=nside)
    second = hp.alm2map(hp.almxfl(hp.map2alm(map), alpha2i), nside=nside)
    cmap = cm.YlOrRd
    cmap.set_under("w")

    return first, second<|MERGE_RESOLUTION|>--- conflicted
+++ resolved
@@ -10,85 +10,6 @@
 import camb
 
 
-def get_coupled_pseudo_cls(fields1, fields2, nmt_binning):
-    """
-    Compute the binned coupled pseudo-C_ell estimates from two
-    (spin-0 or spin-2) NaMaster fields and a multipole binning scheme.
-    Parameters
-    ----------
-    fields1, fields2 : NmtField
-        Spin-0 or spin-2 fields to correlate.
-    nmt_binning : NmtBin
-        Multipole binning scheme.
-    """
-    import pymaster as nmt
-    spins = list(fields1.keys())
-
-    pcls = {}
-    for spin1 in spins:
-        for spin2 in spins:
-
-            f1 = fields1[spin1]
-            f2 = fields2[spin2]
-
-            coupled_cell = nmt.compute_coupled_cell(f1, f2)
-            coupled_cell = coupled_cell[:, :nmt_binning.lmax+1]
-
-            pcls[f"{spin1}x{spin2}"] = nmt_binning.bin_cell(coupled_cell)
-    return pcls
-
-
-def get_pcls(man, fnames, names, fname_out, mask, binning, winv=None):
-    """
-    man -> pipeline manager
-    fnames -> files with input maps
-    names -> map names
-    fname_out -> output file name
-    mask -> mask
-    binning -> binning scheme to use
-    winv -> inverse binned MCM (optional)
-    """
-    import pymaster as nmt
-
-    if winv is not None:
-        nbpw = binning.get_n_bands()
-        if winv.shape != (4, nbpw, 4, nbpw):
-            raise ValueError("Incompatible binning scheme and "
-                             "binned MCM.")
-        winv = winv.reshape([4*nbpw, 4*nbpw])
-
-    # Read maps
-    fields = []
-    for fname in fnames:
-        mpQ, mpU = hp.read_map(fname, field=[0, 1])
-        f = nmt.NmtField(mask, [mpQ, mpU])
-        fields.append(f)
-    nmaps = len(fields)
-
-    # Compute pseudo-C_\ell
-    cls = []
-    for icl, i, j in man.cl_pair_iter(nmaps):
-        f1 = fields[i]
-        f2 = fields[j]
-        pcl = binning.bin_cell(nmt.compute_coupled_cell(f1, f2))
-        if winv is not None:
-            pcl = np.dot(winv, pcl.flatten()).reshape([4, nbpw])
-        cls.append(pcl)
-
-    # Save to sacc
-    leff = binning.get_effective_ells()
-    s = sacc.Sacc()
-    for n in names:
-        s.add_tracer('Misc', n)
-    for icl, i, j in man.cl_pair_iter(nmaps):
-        s.add_ell_cl('cl_ee', names[i], names[j], leff, cls[icl][0])
-        s.add_ell_cl('cl_eb', names[i], names[j], leff, cls[icl][1])
-        if i != j:
-            s.add_ell_cl('cl_be', names[i], names[j], leff, cls[icl][2])
-        s.add_ell_cl('cl_bb', names[i], names[j], leff, cls[icl][3])
-    s.save_fits(fname_out, overwrite=True)
-
-
 def get_theory_cls(cosmo_params, lmax, lmin=0):
     """
     """
@@ -130,25 +51,21 @@
     return out_map
 
 
-def get_noise_cls(meta, lmax, lmin=0, fsky=0.1,
+def get_noise_cls(noise_kwargs, lmax, lmin=0, fsky=0.1,
                   is_beam_deconvolved=False):
     """
     Load polarization noise from SO SAT noise model.
     Assume polarization noise is half of that.
     """
-<<<<<<< HEAD
-    # Load noise curves
+    oof_dict = {"pessimistic": 0, "optimistic": 1}
+    oof_mode = noise_kwargs["one_over_f_mode"]
+    sensitivity_mode = oof_dict[noise_kwargs["sensitivity_mode"]]
+
     noise_model = noise_calc.SOSatV3point1(
         sensitivity_mode=sensitivity_mode,
-        N_tubes=[1., 1., 1.]
-=======
-    oof_dict = {"pessimistic": 0, "optimistic": 1}
-
-    noise_model = noise_calc.SOSatV3point1(
-        survey_years=meta.noise["survey_years"],
-        sensitivity_mode=meta.noise["sensitivity_mode"],
-        one_over_f_mode=oof_dict[meta.noise["one_over_f_mode"]]
->>>>>>> f4c3a439
+        N_tubes=[1., 1., 1.],
+        one_over_f_mode=oof_mode,
+        survey_years=noise_kwargs["survey_years"]
     )
     lth, _, nlth_P = noise_model.get_noise_curves(
         fsky,
@@ -173,13 +90,7 @@
         nl_th_dict["TB"] = 0.*nlth_P[i_f]
         nl_all_frequencies[freq_tag] = nl_th_dict
 
-    nl_th = {}
-    for map_set in meta.map_sets_list:
-        freq_tag = meta.freq_tag_from_map_set(map_set)
-        if freq_tag in freq_tags:
-            nl_th[map_set] = nl_all_frequencies[freq_tag]
-
-    return lth, nl_th
+    return lth, nl_all_frequencies
 
 
 def generate_noise_map(nl_T, nl_P, hitmap, n_splits, is_anisotropic=True):
@@ -493,64 +404,27 @@
         plt.savefig(f"{fname}_{m}.png", bbox_inches="tight")
 
 
-def generate_simulated_maps(meta, id_sim, cl_type, alms_T, alms_E, alms_B,
-                            make_plots=False):
-    if cl_type == "tf_est":
-        for case in ["pureE", "pureB"]:
-            if case == "pureE":
-                sim = hp.alm2map([alms_T, alms_E, alms_B*0.],
-                                 meta.nside, lmax=3*meta.nside - 1)
-            elif case == "pureB":
-                sim = hp.alm2map([alms_T, alms_E*0., alms_B],
-                                 meta.nside, lmax=3*meta.nside - 1)
-            map_file = meta.get_map_filename_transfer2(
-                id_sim, cl_type, pure_type=case
-            )
-            hp.write_map(map_file, sim, overwrite=True, dtype=np.float32)
-
-            if make_plots:
-                fname = map_file.replace('.fits', '')
-                title = map_file.split('/')[-1].replace('.fits', '')
-                amp = meta.power_law_pars_tf_est['amp']
-                delta_ell = meta.power_law_pars_tf_est['delta_ell']
-                pl_index = meta.power_law_pars_tf_est['power_law_index']
-                ell0 = 0 if pl_index > 0 else 2 * meta.nside
-                var = amp / (ell0 + delta_ell)**pl_index
-                plot_map(sim, fname, vrange_T=10*var**0.5,
-                         vrange_P=10*var**0.5, title=title,
-                         TQU=True)
-
-    else:
-        sim = hp.alm2map([alms_T, alms_E, alms_B],
-                         meta.nside, lmax=3*meta.nside - 1)
-        if not meta.validate_beam:
-            map_file = meta.get_map_filename_transfer2(id_sim, cl_type)
-            hp.write_map(map_file, sim, overwrite=True, dtype=np.float32)
-        else:
-            for map_set in meta.map_sets_list:
-                _, beam = meta.read_beam(map_set)
-                sim_beamed = hp.sphtfunc.smoothing(sim, beam_window=beam)
-                map_file = meta.get_map_filename_transfer2(id_sim, cl_type,
-                                                           map_set=map_set)
-                hp.write_map(map_file, sim_beamed, overwrite=True,
-                             dtype=np.float32)
-
-            if make_plots:
-                fname = map_file.replace('.fits', '')
-                title = map_file.split('/')[-1].replace('.fits', '')
-                if cl_type == "tf_val":
-                    amp_T = meta.power_law_pars_tf_val['amp']['TT']
-                    amp_E = meta.power_law_pars_tf_val['amp']['EE']
-                    delta_ell = meta.power_law_pars_tf_val['delta_ell']
-                    pl_index = meta.power_law_pars_tf_val['power_law_index']
-                    ell0 = 0 if pl_index > 0 else 2 * meta.nside
-                    var_T = amp_T / (ell0 + delta_ell)**pl_index
-                    var_P = amp_E / (ell0 + delta_ell)**pl_index
-                    plot_map(sim, fname, vrange_T=100*var_T**0.5,
-                             vrange_P=100*var_P**0.5,
-                             title=title, TQU=True)
-                elif cl_type == "cosmo":
-                    plot_map(sim, fname, title=title, TQU=True)
+def beam_alms(alms, bl):
+    """
+    """
+    if bl is not None:
+        for i, alm in enumerate(alms):
+            alms[i] = hp.almxfl(alm, bl)
+
+    return alms
+
+
+def generate_map_from_alms(alms, nside, pureE=False, pureB=False, bl=None):
+    """
+    """
+    alms = beam_alms(alms, bl)
+    Tlm, Elm, Blm = alms
+    if pureE:
+        alms = [Tlm, Elm, Blm*0.]
+    elif pureB:
+        alms = [Tlm, Elm*0., Blm]
+
+    return hp.alm2map(alms, nside, lmax=3*nside - 1)
 
 
 def bin_validation_power_spectra(cls_dict, nmt_binning,
@@ -757,198 +631,6 @@
                     bbox_inches="tight")
 
 
-class PipelineManager(object):
-    def __init__(self, fname_config):
-        with open(fname_config) as f:
-            self.config = yaml.load(f, Loader=yaml.FullLoader)
-        self.nside = self.config['nside']
-        self.fname_mask = self.config['mask']
-        self.fname_binary_mask = self.config['binary_mask']
-        self.bpw_edges = None
-        self.pl_names = np.loadtxt(self.config['pl_sims'], dtype=str)
-        self.val_names = np.loadtxt(self.config['val_sims'], dtype=str)
-        self.pl_input_dir = self.config['pl_sims_dir']
-        self.val_input_dir = self.config['val_sims_dir']
-        self._get_cls_PL()
-        self._get_cls_val()
-
-        self.stname_mcm = 'mcm'
-        self.stname_filtpl = 'filter_PL'
-        self.stname_pclpl_in = 'pcl_PL_in'
-        self.stname_pclpl_filt = 'pcl_PL_filt'
-        self.stname_filtval = 'filter_val'
-        self.stname_pclval_in = 'pcl_val_in'
-        self.stname_pclval_filt = 'pcl_val_filt'
-        self.stname_clval = 'cl_val'
-        self.stname_transfer = 'transfer'
-
-    def get_filename(self, product, out_base_dir, simname=None):
-        if product == 'mcm':  # NaMaster's MCM
-            fname = os.path.join(out_base_dir, '..',
-                                 self.stname_mcm, 'mcm.npz')
-        if product == 'mcm_plots':  # NaMaster's MCM plots dir
-            fname = os.path.join(out_base_dir, '..',
-                                 self.stname_mcm)
-        if product == 'pl_sim_input':  # Input PL sims
-            fname = os.path.join(self.pl_input_dir,
-                                 simname+'.fits')
-        if product == 'pl_sim_filtered':  # Filtered PL sims
-            fname = os.path.join(
-                out_base_dir, '..', self.stname_filtpl,
-                simname+'.fits')
-        if product == 'pcl_pl_sim_input':  # PCL of input PL sims
-            fname = os.path.join(
-                out_base_dir, '..', self.stname_pclpl_in,
-                simname+'_pcl_in.fits')
-        if product == 'pcl_pl_sim_filtered':  # PCL of filtered PL sims
-            fname = os.path.join(
-                out_base_dir, '..', self.stname_pclpl_filt,
-                simname+'_pcl_filt.fits')
-        if product == 'val_sim_input':  # Input validation sims
-            fname = os.path.join(self.val_input_dir,
-                                 simname+'.fits')
-        if product == 'val_sim_filtered':  # Filtered validation sims
-            fname = os.path.join(
-                out_base_dir, '..', self.stname_filtval,
-                simname+'.fits')
-        if product == 'pcl_val_sim_input':  # PCL of input validations sims
-            fname = os.path.join(
-                out_base_dir, '..', self.stname_pclval_in,
-                simname+'_pcl_in.fits')
-        if product == 'pcl_val_sim_filtered':
-            # PCL of filtered validation sims
-            fname = os.path.join(
-                out_base_dir, '..', self.stname_pclval_filt,
-                simname+'_pcl_filt.fits')
-        if product == 'cl_val_sim':  # CL of filtered validation sims
-            fname = os.path.join(
-                out_base_dir, '..', self.stname_clval,
-                simname+'_cl.fits')
-        if product == 'transfer_function':
-            fname = os.path.join(
-                out_base_dir, '..', self.stname_transfer, 'transfer.npz')
-        return fname
-
-    def _get_cls_PL(self):
-        d = np.load(self.config['cl_PL'])
-        lin = d['ls']
-        ls = np.arange(3*self.nside)
-        self.cls_PL = []
-        for kind in ['EE', 'EB', 'BE', 'BB']:
-            cli = interp1d(lin, d[f'cl{kind}'], bounds_error=False,
-                           fill_value=0)
-            self.cls_PL.append(cli(ls))
-        self.cls_PL = np.array(self.cls_PL)
-
-    def _get_cls_val(self):
-        d = np.load(self.config['cl_val'])
-        lin = d['ls']
-        ls = np.arange(3*self.nside)
-        self.cls_val = []
-        for kind in ['EE', 'EB', 'BE', 'BB']:
-            cli = interp1d(lin, d[f'cl{kind}'], bounds_error=False,
-                           fill_value=0)
-            self.cls_val.append(cli(ls))
-        self.cls_val = np.array(self.cls_val)
-
-    def get_bpw_edges(self):
-        if self.bpw_edges is None:
-            self.bpw_edges = np.load(self.config['bpw_edges'])['bpw_edges']
-        return self.bpw_edges
-
-    def get_nmt_bins(self):
-        import pymaster as nmt
-        bpw_edges = self.get_bpw_edges()
-        b = nmt.NmtBin.from_edges(bpw_edges[:-1], bpw_edges[1:])
-        return b
-
-    def cl_pair_iter(self, nmaps):
-        icl = 0
-        for i in range(nmaps):
-            for j in range(i, nmaps):
-                yield icl, i, j
-                icl += 1
-
-    def val_sim_names(self, sim0, nsims, output_dir, which='input'):
-        if nsims == -1:
-            names = self.val_names[sim0:]
-        else:
-            names = self.val_names[sim0:sim0+nsims]
-        fnames = []
-        for n in names:
-            if which == 'names':
-                fn = n
-            elif which == 'input':
-                fn = self.get_filename('val_sim_input',
-                                       output_dir, n)
-            elif which in ['filtered', 'decoupled']:
-                fn = self.get_filename('val_sim_filtered',
-                                       output_dir, n)
-            elif which == 'input_Cl':
-                fn = self.get_filename("pcl_val_sim_input",
-                                       output_dir, n)
-            elif which == 'filtered_Cl':
-                fn = self.get_filename("pcl_val_sim_filtered",
-                                       output_dir, n)
-            elif which == 'decoupled_Cl':
-                fn = self.get_filename("cl_val_sim",
-                                       output_dir, n)
-            else:
-                raise ValueError(f"Unknown kind {which}")
-            fnames.append(fn)
-        return fnames
-
-    def pl_sim_names_EandB(self, sim0, nsims, output_dir, which):
-        return self.pl_sim_names(sim0, nsims, output_dir,
-                                 which=which, EandB=True)
-
-    def pl_sim_names(self, sim0, nsims, output_dir, which='input',
-                     EandB=False):
-        if nsims == -1:
-            names = self.pl_names[sim0:]
-        else:
-            names = self.pl_names[sim0:sim0+nsims]
-        fnames = []
-        for n in names:
-            if which == 'names':
-                fE = n+'_E'
-                fB = n+'_B'
-                if EandB:
-                    fnames.append([fE, fB])
-                else:
-                    fnames.append(fE)
-                    fnames.append(fB)
-            elif which == 'input':
-                fE = self.get_filename('pl_sim_input',
-                                       output_dir, n+'_E')
-                fB = self.get_filename('pl_sim_input',
-                                       output_dir, n+'_B')
-                if EandB:
-                    fnames.append([fE, fB])
-                else:
-                    fnames.append(fE)
-                    fnames.append(fB)
-            elif which == 'filtered':
-                fE = self.get_filename('pl_sim_filtered',
-                                       output_dir, n+'_E')
-                fB = self.get_filename('pl_sim_filtered',
-                                       output_dir, n+'_B')
-                if EandB:
-                    fnames.append([fE, fB])
-                else:
-                    fnames.append(fE)
-                    fnames.append(fB)
-            elif which == 'input_Cl':
-                fn = self.get_filename('pcl_pl_sim_input', output_dir, n)
-                fnames.append(fn)
-            elif which == 'filtered_Cl':
-                fn = self.get_filename('pcl_pl_sim_filtered', output_dir, n)
-                fnames.append(fn)
-            else:
-                raise ValueError(f"Unknown kind {which}")
-        return fnames
-
-
 def get_binary_mask_from_nhits(nhits_map, nside, zero_threshold=1e-3):
     """
     Make binary mask by smoothing, normalizing and thresholding nhits map.

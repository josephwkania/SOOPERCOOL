--- conflicted
+++ resolved
@@ -2,7 +2,7 @@
 import numpy as np
 import os
 from soopercool import BBmeta
-from soopercool.utils import theory_cls
+from soopercool.utils import theory_cls, get_noise_cls
 import matplotlib.pyplot as plt
 
 
@@ -12,16 +12,10 @@
     meta = BBmeta(args.globals)
     nmt_binning = meta.read_nmt_binning()
     n_bins = nmt_binning.get_n_bands()
-<<<<<<< HEAD
     field_pairs = ["EE", "EB", "BB"]  # TODO: ADD T*, *T and BE
-
-=======
-    field_pairs = ["EE", "EB", "BB"] # TODO: ADD T*, *T and BE
-    n_field_pairs = len(field_pairs)
     binary_mask = meta.read_mask("binary")
     fsky = np.mean(binary_mask)
-    
->>>>>>> 61555e2d
+
     if args.data:
         cl_dir = meta.cell_data_directory
     if args.sims:
@@ -91,31 +85,25 @@
                 cl_th = cl_th_dict[field_pair]
                 plt.plot(el_th,
                          el_th*(el_th+1)/2./np.pi*(cl_th),
-<<<<<<< HEAD
                          lw=1, ls='--', c='darkred',
-                         label="theory")
+                         label="theory (noiseless)")
 
-=======
-                         lw=1, ls='--', c='darkred', 
-                         label=f"theory (noiseless)")
-                
-                if type=="auto" or type=="all":
+                if type == "auto" or type == "all":
                     # Plot noisy theory with beam-deconvolved noise
                     _, nl_th_beam_dict = get_noise_cls(
-                        fsky, meta.lmax, lmin=meta.lmin, 
-                        sensitivity_mode='baseline', 
+                        fsky, meta.lmax, lmin=meta.lmin,
+                        sensitivity_mode='baseline',
                         oof_mode='optimistic',
                         is_beam_deconvolved=True
                     )
                     freq_tag = meta.freq_tag_from_map_set(map_set1)
                     n_splits = meta.n_splits_from_map_set(map_set1)
                     nl_th_beam = nl_th_beam_dict["P"][freq_tag]*float(n_splits)
-                    plt.plot(el_th, 
+                    plt.plot(el_th,
                              el_th*(el_th+1)/2./np.pi*(cl_th+nl_th_beam),
-                             lw=1, ls='-.', c='k', 
-                             label=f"theory (noisy)")
-                
->>>>>>> 61555e2d
+                             lw=1, ls='-.', c='k',
+                             label="theory (noisy)")
+
                 # Plot split-pair-averaged power spectra
                 cells_sum = 0
                 for id_sim in range(Nsims):
@@ -124,13 +112,8 @@
                     if Nsims > 1:
                         plt.plot(el, el*(el+1)/2./np.pi*cells,
                                  lw=0.3, c='tab:red', alpha=0.5)
-<<<<<<< HEAD
                 plt.plot(el, el*(el+1)/2./np.pi*cells_sum/Nsims,
-                         lw=1, c='tab:red', label=cells_label)
-=======
-                plt.plot(el, el*(el+1)/2./np.pi*cells_sum/Nsims, 
                          lw=1, c='blue', label=cells_label)
->>>>>>> 61555e2d
 
                 plt.xscale('log')
                 plt.yscale('log')

--- conflicted
+++ resolved
@@ -51,7 +51,6 @@
     # Load hitmap
     hitmap = meta.read_hitmap()
 
-<<<<<<< HEAD
     # Load and save beams
     meta.timer.start("Generating beams")
 
@@ -75,7 +74,7 @@
         freq_tag = meta.freq_tag_from_map_set(map_set)
         file_root = meta.file_root_from_map_set(map_set)
         beam_fname = f"{beam_dir}/beam_{file_root}.dat"
-
+        # TODO: when refactoring, this part might be unnecessary
         if 'SAT' not in map_set and os.path.isfile(beam_fname):
             print("reading beam", file_root)
             _, beams[map_set] = meta.read_beam(map_set)
@@ -87,8 +86,6 @@
                 np.savetxt(beam_fname, np.transpose([lth, beams[map_set]]))
     meta.timer.stop("Generating beams")
 
-=======
->>>>>>> 3650c2a4
     hp_ordering = ["TT", "TE", "TB", "EE", "EB", "BB"]
 
     Nsims = meta.num_sims if args.sims else 1
@@ -113,7 +110,6 @@
             freq_tag = meta.freq_tag_from_map_set(map_set)
 
             for id_split in range(n_splits):
-<<<<<<< HEAD
                 if 'SAT' in map_set:
                     noise_map = generate_noise_map(
                         nlth_dict["T"][freq_tag],
@@ -137,15 +133,6 @@
                     noise_map = to_muk * hp.read_map(fname_noise,
                                                      field=[0, 1, 2])
 
-=======
-                noise_map = generate_noise_map(
-                    nlth_deconvolved_dict[freq_tag]["TT"],
-                    nlth_deconvolved_dict[freq_tag]["EE"],
-                    hitmap,
-                    n_splits,
-                    is_anisotropic=meta.anisotropic_noise
-                )
->>>>>>> 3650c2a4
                 split_map = cmb_map_beamed + noise_map
 
                 split_map *= binary_mask
